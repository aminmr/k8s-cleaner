--- conflicted
+++ resolved
@@ -1,27 +1,3 @@
-<<<<<<< HEAD
-The Kubernetes controller __Cleaner__ proactively identifies, removes, or updates stale resources to maintain a clean and efficient Kubernetes environment. It's designed to handle any Kubernetes resource types (including your own custom resources) and provides sophisticated filtering capabilities, including label-based selection and custom Lua-based criteria.
-
-## Flexibility and Customization:
-
-- **Schedule**: Specify the frequency at which the Cleaner should scan the cluster and identify stale resources. Utilize the Cron syntax to define recurring schedules.
-
-- **DryRun**: Enable safe testing of the Cleaner's filtering logic without affecting actual resource configurations. Resources matching the criteria will be identified, but no changes will be applied.
-
-- **Label Filtering**: Select resources based on user-defined labels, filtering out unwanted or outdated components. Refine the selection based on label key, operation (equal, different, etc.), and value.
-
-- **Lua-based Selection Criteria**: Leverage Lua scripting to create complex and dynamic selection criteria, catering to specific resource management needs. Define custom logic to identify and handle stale resources.
-
-## Maintaining a Clean and Efficient Cluster:
-
-- **Resource Removal**: Efficiently remove stale resources from your cluster, reclaiming unused resources and improving resource utilization.
-
-- **Resource Updates**: Update outdated resources to ensure they align with the latest configurations and maintain consistent functionality.
-
-- **Reduced Resource Bloat**: Minimize resource bloat and maintain a clean and organized cluster, improving overall performance and stability.
-
-By combining the flexibility of scheduling, the accuracy of label filtering, the power of Lua-based criteria, and the ability to remove or update stale resources, Cleaner empowers users to effectively manage their Kubernetes environments and optimize resource usage.
-
-=======
 [![CI](https://github.com/gianlucam76/k8s-cleaner/actions/workflows/main.yaml/badge.svg)](https://github.com/gianlucam76/k8s-cleaner/actions)
 [![Go Report Card](https://goreportcard.com/badge/github.com/gianlucam76/k8s-cleaner)](https://goreportcard.com/report/github.com/gianlucam76/k8s-cleaner)
 [![Slack](https://img.shields.io/badge/join%20slack-%23projectsveltos-brighteen)](https://join.slack.com/t/projectsveltos/shared_invite/zt-1hraownbr-W8NTs6LTimxLPB8Erj8Q6Q)
@@ -60,7 +36,6 @@
 kubectl apply -f https://raw.githubusercontent.com/gianlucam76/k8s-cleaner/main/manifest/manifest.yaml
 ```
 
->>>>>>> 44e28ddd
 ## Removing Unwanted Secrets
 
 To remove all Secrets from the test namespace every day at 1 AM, use the following YAML configuration:
@@ -146,8 +121,6 @@
 
 By leveraging Lua scripts, Cleaner empowers users to define complex and dynamic selection criteria, catering to specific resource management needs. This flexibility enables accurate and targeted identification of stale resources, ensuring effective resource utilization and maintenance of a clean Kubernetes environment.
 
-<<<<<<< HEAD
-=======
 Here is another example removing Pods in __failed__ state:
 
 ```yaml
@@ -174,7 +147,6 @@
   action: Delete
 ```
 
->>>>>>> 44e28ddd
 ## Updating Resources
 
 Beyond removing stale resources, __Cleaner__ also facilitates the dynamic updating of existing resource configurations. This capability allows you to modify resource specifications based on specific criteria, ensuring alignment with evolving requirements and maintaining resource consistency.
